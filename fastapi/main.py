import os
import json
import worker 
import requests

from worker import app as celery_app
from datetime import datetime
from pydantic import BaseModel
from time import mktime
from typing import Union

from celery import Celery, uuid
from celery.result import AsyncResult
from fastapi import FastAPI, File, UploadFile, Query
from fastapi.responses import JSONResponse
from fastapi.staticfiles import StaticFiles
from fastapi.templating import Jinja2Templates
from fastapi import FastAPI, HTTPException
from fastapi.middleware.cors import CORSMiddleware


tags_metadata = [
    {
        "name": "prediction",
        "description": "Post the dataset (Locality and Schools schema) and" \
                       + " send them to the prediction model training the model",
    },
    {
        "name": "socialimpact",
        "description": "Post the dataset for social impact analysis and" \
                       + " send them to the prediction model training the model and present the results",
    },
    {
        "name": "result",
        "description": "Based on the taskID returns the prediction model result.",
    },
    {
        "name": "info",
        "description": "Based on the taskID returns the task's informations.",
    },
    {
        "name": "healthCheck",
        "description": "Check application availability.",
    }
]


class FilePrediction(BaseModel):
    predictionType: int
    file: Union[bytes, None] = None


urlFlowerApi = 'http://0.0.0.0:5556/api'
target_dirpath = '/var/lib/docker/volumes/fastapi-storage/_data/'

origins = ["*"]
app = FastAPI(openapi_tags=tags_metadata)
app.add_middleware(
                    CORSMiddleware,
                    allow_origins=origins,
                    allow_credentials=True,
                    allow_methods=["*"],
                    allow_headers=["*"],
                  )

app.mount("/static", StaticFiles(directory="/"), name="static")

templates = Jinja2Templates(directory="html")   

@app.get("/health", tags=["healthCheck"], status_code=200)
def service_health() -> JSONResponse:
    try:
        """Return service health"""        
        return JSONResponse(content='ok', status_code=200)
    except Exception as ex:
        return JSONResponse(content=ex, status_code=400)
    

@app.post("/task/prediction", tags=["prediction"], status_code=200)
def run_task(locality_file: UploadFile = File(...),
             school_file: UploadFile = File(...)
             ) -> JSONResponse: # pragma: no cover
    try:
        task_name = "uploadFile_task"
        task_id = uuid()

        # Import Files (Locality / School)
        locality_filename = f'{task_id}_{locality_file.filename}'
        locality_local_filepath = os.path.join(target_dirpath, locality_filename)
        with open(locality_local_filepath, mode='wb+') as f:
            f.write(locality_file.file.read())

        school_filename = f'{task_id}_{school_file.filename}'
        school_local_filepath = os.path.join(target_dirpath, school_filename)
        with open(school_local_filepath, mode='wb+') as f:
            f.write(school_file.file.read())

        args = [locality_local_filepath, school_local_filepath]
        result = celery_app.send_task(task_name, args=args, kwargs=None)
        return JSONResponse({"task_id": result.id})

    except Exception as ex:
        return JSONResponse(content=ex, status_code=500)


@app.post("/task/socialimpact", tags=["socialimpact"], status_code=200)
def run_socialimpact_task(locality_history: UploadFile = File(...),
<<<<<<< HEAD
                        school_history: UploadFile = File(...),
                        homogenize_columns: list[str] = ... 
                        ) -> JSONResponse:
=======
                        school_history: UploadFile = File(...)
                        ) -> JSONResponse: # pragma: no cover
>>>>>>> 8e6f4fb9
    try:
        task_name = "uploadSocialImpactFile_task" 
        task_id = uuid() 

<<<<<<< HEAD
        # Import Files (LocalityHistory / SchoolHistory)
=======
        # Import Files (Locality)
>>>>>>> 8e6f4fb9
        locality_filename = f'{task_id}_{locality_history.filename}'
        locality_local_filepath = os.path.join(target_dirpath, locality_filename)        
        with open(locality_local_filepath, mode='wb+') as f:
            f.write(locality_history.file.read())

        # Import Files (School)
        school_filename = f'{task_id}_{school_history.filename}'
        school_local_filepath = os.path.join(target_dirpath, school_filename)
        with open(school_local_filepath, mode='wb+') as f:
            f.write(school_history.file.read())

        args = [locality_local_filepath, school_local_filepath]
        result = celery_app.send_task(task_name, args=args, kwargs=None)
        return JSONResponse({"task_id": result.id})

    except Exception as ex:
        return JSONResponse(content=ex, status_code=500)

@app.get("/task/result/{task_id}", tags=["result"])
def get_result(task_id: Union[int, str]) -> JSONResponse: # pragma: no cover
    try:
        request_url = f'{urlFlowerApi}/task/result/{task_id}'
        response = requests.get(request_url).json()    
        traskResult = None
    
        if (response['state'] in ['FAILURE','SUCCESS']):
            traskResult = response['result']

        response = {
            "taskResult" : traskResult 
        }
        return JSONResponse(content=response, status_code=200)

    except HTTPException as ex:
        return JSONResponse(content=ex, status_code=500 )
    
@app.get("/task/info/{task_id}", tags=["info"])
def get_status(task_id: Union[int, str]) -> JSONResponse: # pragma: no cover
    try:
        request_url = f'{urlFlowerApi}/task/info/{task_id}'

        response = requests.get(request_url)
        if response.text == '':
            return JSONResponse(content="TaskID not found", status_code=404)
        
        parsed_json = json.loads(response.text)
        def get_date_field(field: str) -> str:
            if field not in parsed_json:
                return ''
            value = parsed_json[field]
            date_format = '%Y-%m-%dT%H:%M:%S.%f%z'
            return datetime.fromtimestamp(value).strftime(date_format)

        task_started = None
        task_received = get_date_field('received')
        task_timestamp = get_date_field('timestamp')
        task_succeeded = None
        task_failed = None

        task_state = parsed_json['state']
        if task_state not in ['STARTED', 'PENDING','RECEIVED','SUCCESS']:
            task_failed = get_date_field('failed')
        
        if task_state in ['FAILURE']:
            task_succeeded = None
            task_started = get_date_field('started') 
        
        if task_state in ['SUCCESS']:
            task_succeeded = get_date_field('succeeded')
        
        if task_state in ['RECEIVED']:
            task_started = None

        if task_state in ['STARTED', 'PENDING','SUCCESS']:           
            task_started = get_date_field('started') 
            task_failed = None
            
        response = {
            "taskID" : parsed_json['uuid'],
            "taskName" : parsed_json['name'],
            "taskState" : parsed_json['state'],
            "taskTimestamp" : task_timestamp,
            "taskStartedDate" : task_started,     
            "taskReceivedDate" : task_received,
            "taskFailedDate" : task_failed,
            "taskSucceededDate" : task_succeeded,
            "taskResult" : parsed_json['result'],
            "taskRejected" : parsed_json['rejected'],
            "taskException" : parsed_json['exception']
        }
        return JSONResponse(content=response, status_code=200)

    except HTTPException as ex:
        return JSONResponse(content=ex, status_code=404)

class EncoderObj(json.JSONEncoder):
    def default(self, obj):
        if isinstance(obj, datetime):
            return {
                '__type__': '__datetime__', 
                'epoch': int(mktime(obj.timetuple()))
            }
        else:
            return json.JSONEncoder.default(self, obj)

def decoderObj(obj):
    if '__type__' in obj:
        if obj['__type__'] == '__datetime__':
            return datetime.fromtimestamp(obj['epoch'])
    return obj

# Encoder function      
def dumpEncode(obj):
    return json.dumps(obj, cls=EncoderObj)

# Decoder function
def loadDecode(obj):
    return json.loads(obj, object_hook=decoderObj)

if __name__ == '__main__':
    import uvicorn
    uvicorn.run(app, host="0.0.0.0", port=8004)<|MERGE_RESOLUTION|>--- conflicted
+++ resolved
@@ -105,23 +105,14 @@
 
 @app.post("/task/socialimpact", tags=["socialimpact"], status_code=200)
 def run_socialimpact_task(locality_history: UploadFile = File(...),
-<<<<<<< HEAD
                         school_history: UploadFile = File(...),
                         homogenize_columns: list[str] = ... 
-                        ) -> JSONResponse:
-=======
-                        school_history: UploadFile = File(...)
                         ) -> JSONResponse: # pragma: no cover
->>>>>>> 8e6f4fb9
     try:
         task_name = "uploadSocialImpactFile_task" 
         task_id = uuid() 
 
-<<<<<<< HEAD
-        # Import Files (LocalityHistory / SchoolHistory)
-=======
-        # Import Files (Locality)
->>>>>>> 8e6f4fb9
+        # Import Files (Locality / School)
         locality_filename = f'{task_id}_{locality_history.filename}'
         locality_local_filepath = os.path.join(target_dirpath, locality_filename)        
         with open(locality_local_filepath, mode='wb+') as f:
