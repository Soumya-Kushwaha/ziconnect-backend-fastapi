--- conflicted
+++ resolved
@@ -14,20 +14,19 @@
 from xgboost import XGBClassifier
 
 import copy
-<<<<<<< HEAD
 import pandas as pd
 import pandera as pa
 
 
 # Reference: https://stackoverflow.com/questions/55562696/how-to-replace-missing-values-with-group-mode-in-pandas
 def fast_mode(df: pd.DataFrame, key_columns: List[str], target_column: str):
-    """ 
-    Calculate a column mode, by group, ignoring null values. 
+    """
+    Calculate a column mode, by group, ignoring null values.
 
     Parameters
     ----------
     df : pandas.DataFrame
-        DataFrame over which to calcualate the mode. 
+        DataFrame over which to calcualate the mode.
     key_columns : list of str
         Columns to groupby for calculation of mode.
     target_column : str
@@ -36,8 +35,8 @@
     Returns
     -------
     pandas.DataFrame
-        One row for the mode of value_col per key_cols group. If ties, 
-        returns the one which is sorted first. 
+        One row for the mode of value_col per key_cols group. If ties,
+        returns the one which is sorted first.
     """
     return (df.groupby(key_columns + [target_column]).size()
               .to_frame('counts').reset_index()
@@ -49,7 +48,7 @@
     """ Class to hold processed table information
 
     Parameters
-    ----------        
+    ----------
     is_ok : bool
         Whether table was processed successfully
     initial_df : pandas.DataFrame
@@ -112,7 +111,7 @@
         ----------
         initial_df : pandas.DataFrame
             Table to process. It must have the following columns:
-            country_code, country_name, state_code, state_name, 
+            country_code, country_name, state_code, state_name,
             municipality_code, municipality_code.
 
         Returns
@@ -213,7 +212,7 @@
                                                  error='is_valid_municipality_code')
 
         self.schema = pa.DataFrameSchema({
-            'school_code':           pa.Column(str, unique=True, nullable=False), 
+            'school_code':           pa.Column(str, unique=True, nullable=False),
             'school_name':           pa.Column(str, unique=False, nullable=False),
             'school_type':           pa.Column(str, unique=False, nullable=False),
             'school_region':         pa.Column(str, unique=False, nullable=False),
@@ -320,11 +319,6 @@
             'internet_availability': 'bool'
         })
 
-=======
-from typing import Optional, Dict, Tuple, List, Any
-import pandas as pd
-from xgboost import XGBClassifier
->>>>>>> 70c55f71
 
 class StudentCountEstimator(BaseEstimator, TransformerMixin):
 
@@ -682,7 +676,7 @@
         Parameters
         ----------
         df : pd.DataFrame
-            A Pandas DataFrame containing the data to group and aggregate.        
+            A Pandas DataFrame containing the data to group and aggregate.
         groupby_columns : list of str
             A list of column names to group the data by.
 
@@ -886,7 +880,7 @@
 
     if not processed_school.is_ok:
         print("schools")
-        school_error = {            
+        school_error = {
             'is_ok': processed_school.is_ok,
             'failure_cases': processed_school.failure_cases.to_dict(orient='records'),
         }
