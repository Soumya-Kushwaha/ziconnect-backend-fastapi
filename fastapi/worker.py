--- conflicted
+++ resolved
@@ -18,60 +18,16 @@
 app = Celery(__name__, include=['worker'])
 app.conf.broker_url = os.getenv("CELERY_BROKER_URL", "redis://localhost:6379/0")
 app.conf.result_backend = os.getenv("CELERY_RESULT_BACKEND", "redis://localhost:6379/0")
-<<<<<<< HEAD
 app.conf.update(result_extended=True, task_track_started=True,
                 task_store_errors_even_if_ignored=True)
 celery_log = get_task_logger(__name__)
+
 
 @app.task(name="uploadFile_task", acks_late=True)
 def uploadFile_task(locality_local_filepath: str, school_local_filepath: str) -> str:
     response = { 'model_metrics': None, 'result_summary': None,
                  'table_schemas': { 'locality': None, 'school': None } }
 
-=======
-app.conf.update(result_extended=True, task_track_started=True)
-celery_log = get_task_logger(__name__)
-
-
-@app.task(name="uploadFile_task")
-def uploadFile_task(locality_local_filepath: str, school_local_filepath: str) -> str: # pragma: no cover
-    try:
-        # Convert raw tables to dataset
-        connectivity_dl = InternetConnectivityDataLoader(pd.read_csv(locality_local_filepath, sep=',', encoding='utf-8'), 
-                                                        pd.read_csv(school_local_filepath, sep=',', encoding='utf-8'))
-        connectivity_dl.setup()
-
-        # Train the model
-        model = InternetConnectivityModel()
-        model_metrics = model.fit(connectivity_dl.train_dataset)
-
-        # Predict
-        full_dataset = pd.concat([connectivity_dl.train_dataset,
-                                  connectivity_dl.test_dataset])
-        predictions = model.predict(full_dataset)
-
-        # Connectivity summary
-        full_dataset['internet_availability_prediction'] = predictions
-        summarizer = InternetConnectivitySummarizer()
-        result_summary = summarizer.compute_statistics_by_locality(full_dataset)
-        print(json.dumps(result_summary, indent=4))
-
-        response = {
-            'model_metrics': model_metrics,
-            'result_summary': result_summary
-        }
-        return response
-
-    except Exception as ex:
-        raise RuntimeError({
-            'exception_type': type(ex).__name__,
-            'exception_message': traceback.format_exc().split('\n')
-        })
-
-
-@app.task(name="uploadSocialImpactFile_task")
-def uploadSocialImpactFile_task(localityHistory_local_filepath: str, schoolHistory_local_filepath: str) -> str: # pragma: no cover
->>>>>>> 70c55f71
     try:
         # Load tables
         locality_df = pd.read_csv(locality_local_filepath, sep=',',
@@ -100,7 +56,6 @@
             municipality_codes = processed_locality_df['municipality_code']
             municipality_codes = set(municipality_codes.values)
 
-<<<<<<< HEAD
         school_processor = SchoolTableProcessor(municipality_codes)
         processed_school = school_processor.process(school_df)
 
@@ -119,12 +74,6 @@
         # Create dataset
         connectivity_dl = InternetConnectivityDataLoader(
             processed_locality.final_df, processed_school.final_df)
-=======
-        # Convert raw tables to dataset
-        locality_df = pd.read_csv(localityHistory_local_filepath, sep=',', encoding='utf-8')
-        school_df = pd.read_csv(schoolHistory_local_filepath, sep=',', encoding='utf-8')
-        connectivity_dl = InternetConnectivityDataLoader(locality_df, school_df)
->>>>>>> 70c55f71
         connectivity_dl.setup()
 
         # Train the model
@@ -150,4 +99,30 @@
         raise RuntimeError({
             'exception_type': type(ex).__name__,
             'exception_message': traceback.format_exc().split('\n')
+        })
+
+
+app.task(name="uploadSocialImpactFile_task", acks_late=True)
+def uploadSocialImpactFile_task(locality_history_local_filepath: str,
+                                school_history_local_filepath: str) -> str:
+    try:
+
+        # Convert raw tables to dataset
+        locality_history_df = pd.read_csv(locality_history_local_filepath, sep=',',
+                                          encoding='utf-8', dtype=object)
+        school_history_df = pd.read_csv(school_history_local_filepath, sep=',',
+                                        encoding='utf-8', dtype=object)
+
+        response = {
+            'scenario_distribution': {
+                'employability_A': [],
+                'employability_B': [],
+            }
+        }
+        return response
+
+    except Exception as ex:
+        raise RuntimeError({
+            'exception_type': type(ex).__name__,
+            'exception_message': traceback.format_exc().split('\n')
         })